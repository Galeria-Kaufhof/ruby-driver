--- conflicted
+++ resolved
@@ -29,13 +29,10 @@
   - title: Releases
     href:  https://github.com/datastax/ruby-driver/releases
 versions:
-<<<<<<< HEAD
   - name: v2.1.0
     ref:  HEAD
-=======
   - name: v2.0.1
     ref:  80cab0ad188511ec16eb39111c0b67329c754729
->>>>>>> 170ba528
   - name: v2.0.0
     ref:  4b0b0efd8e8e3d36d7eb0bfe809a4ce0f5d5aa73
   - name: v1.2.0
